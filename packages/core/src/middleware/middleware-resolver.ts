--- conflicted
+++ resolved
@@ -22,11 +22,8 @@
   private middlewareRegistry: { [key: string]: string } = {
     cors: "cors",
     compression: "compression",
-<<<<<<< HEAD
     cookieParser: "cookie-parser",
-=======
     cookieSession: "cookie-session",
->>>>>>> 69bad378
     // Add other middlewares
   };
 
